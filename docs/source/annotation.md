--- conflicted
+++ resolved
@@ -38,8 +38,9 @@
 
 # start the server in development mode at http://localhost:8080
 poetry run python label_studio/manage.py runserver
-<<<<<<< HEAD
-
+#make it accessible externally, you need to bind it to 0.0.0.0, which means it will listen on all available network interfaces.
+poetry run python label_studio/manage.py runserver 0.0.0.0:8080
+#create account lkk688@gmail.com Liu123456
 #go to example folder:
 docker-compose up
 #Open your docker-compose.yml file
@@ -47,11 +48,6 @@
 #change LABEL_STUDIO_HOST address
 docker-compose down
 docker-compose up --build
-=======
-#make it accessible externally, you need to bind it to 0.0.0.0, which means it will listen on all available network interfaces.
-poetry run python label_studio/manage.py runserver 0.0.0.0:8080
-#create account lkk688@gmail.com Liu123456
->>>>>>> c5584637
 ```
 
 
